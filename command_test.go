package cli

import (
	"errors"
	"flag"
	"fmt"
	"io/ioutil"
	"strings"
	"testing"
)

func TestCommandFlagParsing(t *testing.T) {
	cases := []struct {
		testArgs        []string
		skipFlagParsing bool
		expectedErr     error
	}{
		{[]string{"blah", "blah", "-break"}, false, errors.New("flag provided but not defined: -break")}, // Test normal "not ignoring flags" flow
		{[]string{"blah", "blah"}, true, nil},                                                            // Test SkipFlagParsing without any args that look like flags
		{[]string{"blah", "-break"}, true, nil},                                                          // Test SkipFlagParsing with random flag arg
		{[]string{"blah", "-help"}, true, nil},                                                           // Test SkipFlagParsing with "special" help flag arg
	}

	for _, c := range cases {
		app := NewApp()
		app.Writer = ioutil.Discard
		set := flag.NewFlagSet("test", 0)
		set.Parse(c.testArgs)

		context := NewContext(app, set, nil)

<<<<<<< HEAD
		command := Command{
			Name:        "test-cmd",
			Aliases:     []string{"tc"},
			Usage:       "this is for testing",
			Description: "testing",
			Action:      func(_ *Context) {},
		}
=======
	command := cli.Command{
		Name:        "test-cmd",
		Aliases:     []string{"tc"},
		Usage:       "this is for testing",
		Description: "testing",
		Action:      func(_ *cli.Context) int { return 0 },
	}
	_, err := command.Run(c)
>>>>>>> 1510d7e7

		command.SkipFlagParsing = c.skipFlagParsing

		err := command.Run(context)

		expect(t, err, c.expectedErr)
		expect(t, []string(context.Args()), c.testArgs)
	}
}

func TestCommand_Run_DoesNotOverwriteErrorFromBefore(t *testing.T) {
	app := NewApp()
	app.Commands = []Command{
		Command{
			Name:   "bar",
			Before: func(c *Context) error { return fmt.Errorf("before error") },
			After:  func(c *Context) error { return fmt.Errorf("after error") },
		},
	}

	err := app.Run([]string{"foo", "bar"})
	if err == nil {
		t.Fatalf("expected to receive error from Run, got none")
	}

	if !strings.Contains(err.Error(), "before error") {
		t.Errorf("expected text of error from Before method, but got none in \"%v\"", err)
	}
	if !strings.Contains(err.Error(), "after error") {
		t.Errorf("expected text of error from After method, but got none in \"%v\"", err)
	}
}

func TestCommand_OnUsageError_WithWrongFlagValue(t *testing.T) {
	app := NewApp()
	app.Commands = []Command{
		Command{
			Name:   "bar",
			Flags: []Flag{
				IntFlag{Name: "flag"},
			},
			OnUsageError: func(c *Context, err error) error {
				if !strings.HasPrefix(err.Error(), "invalid value \"wrong\"") {
					t.Errorf("Expect an invalid value error, but got \"%v\"", err)
				}
				return errors.New("intercepted: " + err.Error())
			},
		},
	}

<<<<<<< HEAD
	err := app.Run([]string{"foo", "bar", "--flag=wrong"})
	if err == nil {
		t.Fatalf("expected to receive error from Run, got none")
	}
=======
	command := cli.Command{
		Name:            "test-cmd",
		Aliases:         []string{"tc"},
		Usage:           "this is for testing",
		Description:     "testing",
		Action:          func(_ *cli.Context) int { return 0 },
		SkipFlagParsing: true,
	}
	_, err := command.Run(c)
>>>>>>> 1510d7e7

	if !strings.HasPrefix(err.Error(), "intercepted: invalid value") {
		t.Errorf("Expect an intercepted error, but got \"%v\"", err)
	}
}<|MERGE_RESOLUTION|>--- conflicted
+++ resolved
@@ -29,28 +29,17 @@
 
 		context := NewContext(app, set, nil)
 
-<<<<<<< HEAD
 		command := Command{
 			Name:        "test-cmd",
 			Aliases:     []string{"tc"},
 			Usage:       "this is for testing",
 			Description: "testing",
-			Action:      func(_ *Context) {},
+			Action:      func(_ *Context) int { return 0 },
 		}
-=======
-	command := cli.Command{
-		Name:        "test-cmd",
-		Aliases:     []string{"tc"},
-		Usage:       "this is for testing",
-		Description: "testing",
-		Action:      func(_ *cli.Context) int { return 0 },
-	}
-	_, err := command.Run(c)
->>>>>>> 1510d7e7
 
 		command.SkipFlagParsing = c.skipFlagParsing
 
-		err := command.Run(context)
+		_, err := command.Run(context)
 
 		expect(t, err, c.expectedErr)
 		expect(t, []string(context.Args()), c.testArgs)
@@ -61,13 +50,17 @@
 	app := NewApp()
 	app.Commands = []Command{
 		Command{
-			Name:   "bar",
-			Before: func(c *Context) error { return fmt.Errorf("before error") },
-			After:  func(c *Context) error { return fmt.Errorf("after error") },
+			Name: "bar",
+			Before: func(c *Context) (int, error) {
+				return 1, fmt.Errorf("before error")
+			},
+			After: func(c *Context) (int, error) {
+				return 1, fmt.Errorf("after error")
+			},
 		},
 	}
 
-	err := app.Run([]string{"foo", "bar"})
+	_, err := app.Run([]string{"foo", "bar"})
 	if err == nil {
 		t.Fatalf("expected to receive error from Run, got none")
 	}
@@ -84,7 +77,7 @@
 	app := NewApp()
 	app.Commands = []Command{
 		Command{
-			Name:   "bar",
+			Name: "bar",
 			Flags: []Flag{
 				IntFlag{Name: "flag"},
 			},
@@ -97,22 +90,10 @@
 		},
 	}
 
-<<<<<<< HEAD
-	err := app.Run([]string{"foo", "bar", "--flag=wrong"})
+	_, err := app.Run([]string{"foo", "bar", "--flag=wrong"})
 	if err == nil {
 		t.Fatalf("expected to receive error from Run, got none")
 	}
-=======
-	command := cli.Command{
-		Name:            "test-cmd",
-		Aliases:         []string{"tc"},
-		Usage:           "this is for testing",
-		Description:     "testing",
-		Action:          func(_ *cli.Context) int { return 0 },
-		SkipFlagParsing: true,
-	}
-	_, err := command.Run(c)
->>>>>>> 1510d7e7
 
 	if !strings.HasPrefix(err.Error(), "intercepted: invalid value") {
 		t.Errorf("Expect an intercepted error, but got \"%v\"", err)
