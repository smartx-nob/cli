--- conflicted
+++ resolved
@@ -1,8 +1,3 @@
-// Disabling building of toml support in cases where golang is 1.0 or 1.1
-// as the encoding library is not implemented or supported.
-
-// +build go1.2
-
 package altsrc
 
 import (
@@ -10,11 +5,7 @@
 	"reflect"
 
 	"github.com/BurntSushi/toml"
-<<<<<<< HEAD
 	"github.com/urfave/cli/v2"
-=======
-	"github.com/urfave/cli"
->>>>>>> c71fbcef
 )
 
 type tomlMap struct {
