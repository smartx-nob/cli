--- conflicted
+++ resolved
@@ -2,7 +2,6 @@
 
 **ATTN**: This project uses [semantic versioning](http://semver.org/).
 
-<<<<<<< HEAD
 ## 2.0.0 - (unreleased 2.x series)
 ### Added
 - `NewStringSlice` and `NewIntSlice` for creating their related types
@@ -34,13 +33,20 @@
 - `BoolTFlag` and related code, as this is now available via `BoolFlag.Value`
 
 ## [Unreleased] - (1.x series)
-=======
-## [Unreleased]
+### Added
+
+### Changed
+
+### Removed
+
+### Fixed
+
+### Deprecated
+
+### Security
 
 ## [1.19.1] - 2016-11-21
-
-### Fixed
-
+### Fixed
 - Fixes regression introduced in 1.19.0 where using an `ActionFunc` as
   the `Action` for a command would cause it to error rather than calling the
   function. Should not have a affected declarative cases using `func(c
@@ -51,7 +57,6 @@
   flag value.
 
 ## [1.19.0] - 2016-11-19
->>>>>>> c717f7a2
 ### Added
 - `FlagsByName` was added to make it easy to sort flags (e.g. `sort.Sort(cli.FlagsByName(app.Flags))`)
 - A `Description` field was added to `App` for a more detailed description of
