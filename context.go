--- conflicted
+++ resolved
@@ -6,11 +6,7 @@
 	"flag"
 	"fmt"
 	"os"
-<<<<<<< HEAD
 	"os/signal"
-=======
-	"reflect"
->>>>>>> c71fbcef
 	"strings"
 	"syscall"
 )
@@ -65,7 +61,6 @@
 
 // IsSet determines if the flag was actually set
 func (c *Context) IsSet(name string) bool {
-<<<<<<< HEAD
 	if fs := lookupFlagSet(name, c); fs != nil {
 		if fs := lookupFlagSet(name, c); fs != nil {
 			isSet := false
@@ -73,70 +68,6 @@
 				if f.Name == name {
 					isSet = true
 				}
-=======
-	if c.setFlags == nil {
-		c.setFlags = make(map[string]bool)
-
-		c.flagSet.Visit(func(f *flag.Flag) {
-			c.setFlags[f.Name] = true
-		})
-
-		c.flagSet.VisitAll(func(f *flag.Flag) {
-			if _, ok := c.setFlags[f.Name]; ok {
-				return
-			}
-			c.setFlags[f.Name] = false
-		})
-
-		// XXX hack to support IsSet for flags with EnvVar
-		//
-		// There isn't an easy way to do this with the current implementation since
-		// whether a flag was set via an environment variable is very difficult to
-		// determine here. Instead, we intend to introduce a backwards incompatible
-		// change in version 2 to add `IsSet` to the Flag interface to push the
-		// responsibility closer to where the information required to determine
-		// whether a flag is set by non-standard means such as environment
-		// variables is available.
-		//
-		// See https://github.com/urfave/cli/issues/294 for additional discussion
-		flags := c.Command.Flags
-		if c.Command.Name == "" { // cannot == Command{} since it contains slice types
-			if c.App != nil {
-				flags = c.App.Flags
-			}
-		}
-		for _, f := range flags {
-			eachName(f.GetName(), func(name string) {
-				if isSet, ok := c.setFlags[name]; isSet || !ok {
-					return
-				}
-
-				val := reflect.ValueOf(f)
-				if val.Kind() == reflect.Ptr {
-					val = val.Elem()
-				}
-
-				filePathValue := val.FieldByName("FilePath")
-				if filePathValue.IsValid() {
-					eachName(filePathValue.String(), func(filePath string) {
-						if _, err := os.Stat(filePath); err == nil {
-							c.setFlags[name] = true
-							return
-						}
-					})
-				}
-
-				envVarValue := val.FieldByName("EnvVar")
-				if envVarValue.IsValid() {
-					eachName(envVarValue.String(), func(envVar string) {
-						envVar = strings.TrimSpace(envVar)
-						if _, ok := syscall.Getenv(envVar); ok {
-							c.setFlags[name] = true
-							return
-						}
-					})
-				}
->>>>>>> c71fbcef
 			})
 			if isSet {
 				return true
@@ -154,7 +85,6 @@
 	return false
 }
 
-<<<<<<< HEAD
 // LocalFlagNames returns a slice of flag names used in this context.
 func (c *Context) LocalFlagNames() []string {
 	var names []string
@@ -168,29 +98,6 @@
 	var names []string
 	for _, ctx := range c.Lineage() {
 		ctx.flagSet.Visit(makeFlagNameVisitor(&names))
-
-=======
-// FlagNames returns a slice of flag names used in this context.
-func (c *Context) FlagNames() (names []string) {
-	for _, f := range c.Command.Flags {
-		name := strings.Split(f.GetName(), ",")[0]
-		if name == "help" {
-			continue
-		}
-		names = append(names, name)
-	}
-	return
-}
-
-// GlobalFlagNames returns a slice of global flag names used by the app.
-func (c *Context) GlobalFlagNames() (names []string) {
-	for _, f := range c.App.Flags {
-		name := strings.Split(f.GetName(), ",")[0]
-		if name == "help" || name == "version" {
-			continue
-		}
-		names = append(names, name)
->>>>>>> c71fbcef
 	}
 	return names
 }
@@ -303,7 +210,6 @@
 	return nil
 }
 
-<<<<<<< HEAD
 func makeFlagNameVisitor(names *[]string) func(*flag.Flag) {
 	return func(f *flag.Flag) {
 		nameParts := strings.Split(f.Name, ",")
@@ -322,8 +228,6 @@
 	}
 }
 
-=======
->>>>>>> c71fbcef
 type requiredFlagsErr interface {
 	error
 	getMissingFlags() []string
@@ -352,12 +256,8 @@
 		if rf, ok := f.(RequiredFlag); ok && rf.IsRequired() {
 			var flagPresent bool
 			var flagName string
-<<<<<<< HEAD
 
 			for _, key := range f.Names() {
-=======
-			for _, key := range strings.Split(f.GetName(), ",") {
->>>>>>> c71fbcef
 				if len(key) > 1 {
 					flagName = key
 				}
