--- conflicted
+++ resolved
@@ -1614,8 +1614,11 @@
 		fn(ctx)
 		return nil
 	}
-<<<<<<< HEAD
-	HandleAction(app.Action, NewContext(app, flagSet(app.Name, app.Flags), nil))
+	fs, err := flagSet(app.Name, app.Flags)
+	if err != nil {
+		t.Errorf("error creating FlagSet: %s", err)
+	}
+	HandleAction(app.Action, NewContext(app, fs, nil))
 }
 
 func TestShellCompletionForIncompleteFlags(t *testing.T) {
@@ -1660,11 +1663,4 @@
 	if err != nil {
 		t.Errorf("app should not return an error: %s", err)
 	}
-=======
-	fs, err := flagSet(app.Name, app.Flags)
-	if err != nil {
-		t.Errorf("error creating FlagSet: %s", err)
-	}
-	HandleAction(app.Action, NewContext(app, fs, nil))
->>>>>>> b4f4786f
 }