--- conflicted
+++ resolved
@@ -718,7 +718,6 @@
 	}
 }
 
-<<<<<<< HEAD
 func TestApp_Run_Help(t *testing.T) {
 	var helpArguments = [][]string{{"boom", "--help"}, {"boom", "-h"}, {"boom", "help"}}
 
@@ -777,7 +776,9 @@
 		if !strings.Contains(output, "0.1.0") {
 			t.Errorf("want version to contain %q, did not: \n%q", "0.1.0", output)
 		}
-=======
+	}
+}
+
 func TestApp_Run_DoesNotOverwriteErrorFromBefore(t *testing.T) {
 	app := cli.NewApp()
 	app.Action = func(c *cli.Context) {}
@@ -817,6 +818,5 @@
 	}
 	if !strings.Contains(err.Error(), "after error") {
 		t.Errorf("expected text of error from After method, but got none in \"%v\"", err)
->>>>>>> 616b7305
 	}
 }