--- conflicted
+++ resolved
@@ -18,7 +18,6 @@
    {{if .UsageText}}{{.UsageText}}{{else}}{{.HelpName}} {{if .VisibleFlags}}[global options]{{end}}{{if .Commands}} command [command options]{{end}} {{if .ArgsUsage}}{{.ArgsUsage}}{{else}}[arguments...]{{end}}{{end}}
    {{if .Version}}{{if not .HideVersion}}
 VERSION:
-<<<<<<< HEAD
    {{.Version}}
    {{end}}{{end}}{{if len .Authors}}
 AUTHOR(S):
@@ -26,19 +25,8 @@
    {{end}}{{if .Commands}}
 COMMANDS:{{range .Categories}}{{if .Name}}
   {{.Name}}{{ ":" }}{{end}}{{range .Commands}}
-    {{.Name}}{{with .ShortName}}, {{.}}{{end}}{{ "\t" }}{{.Usage}}{{end}}
+    {{if not .Hidden}}{{.Name}}{{with .ShortName}}, {{.}}{{end}}{{ "\t" }}{{.Usage}}{{end}}{{end}}
 {{end}}{{end}}{{if .VisibleFlags}}
-=======
-   {{.Version}}{{if or .Author .Email}}
-
-AUTHOR:{{if .Author}}
-  {{.Author}}{{if .Email}} - <{{.Email}}>{{end}}{{else}}
-  {{.Email}}{{end}}{{end}}
-
-COMMANDS:
-   {{range .Commands}}{{if not .Hidden}}{{.Name}}{{with .ShortName}}, {{.}}{{end}}{{ "\t" }}{{.Usage}}{{end}}
-   {{end}}{{if .Flags}}
->>>>>>> 5308b4cd
 GLOBAL OPTIONS:
    {{range .VisibleFlags}}{{.}}
    {{end}}{{end}}{{if .Copyright }}
@@ -76,16 +64,10 @@
 USAGE:
    {{.HelpName}} command{{if .VisibleFlags}} [command options]{{end}} {{if .ArgsUsage}}{{.ArgsUsage}}{{else}}[arguments...]{{end}}
 
-<<<<<<< HEAD
 COMMANDS:{{range .Categories}}{{if .Name}}
   {{.Name}}{{ ":" }}{{end}}{{range .Commands}}
-    {{.Name}}{{with .ShortName}}, {{.}}{{end}}{{ "\t" }}{{.Usage}}{{end}}
+    {{if not .Hidden}}{{.Name}}{{with .ShortName}}, {{.}}{{end}}{{ "\t" }}{{.Usage}}{{end}}{{end}}
 {{end}}{{if .VisibleFlags}}
-=======
-COMMANDS:
-   {{range .Commands}}{{if not .Hidden}}{{.Name}}{{with .ShortName}}, {{.}}{{end}}{{ "\t" }}{{.Usage}}{{end}}
-   {{end}}{{if .Flags}}
->>>>>>> 5308b4cd
 OPTIONS:
    {{range .VisibleFlags}}{{.}}
    {{end}}{{end}}
@@ -138,17 +120,11 @@
 // Prints the list of subcommands as the default app completion method
 func DefaultAppComplete(c *Context) {
 	for _, command := range c.App.Commands {
-<<<<<<< HEAD
+		if command.Hidden {
+			continue
+		}
 		for _, name := range command.Names() {
 			fmt.Fprintln(c.App.Writer, name)
-=======
-		if command.Hidden {
-			continue
-		}
-		fmt.Fprintln(c.App.Writer, command.Name)
-		if command.ShortName != "" {
-			fmt.Fprintln(c.App.Writer, command.ShortName)
->>>>>>> 5308b4cd
 		}
 	}
 }
