// Package cli provides a minimal framework for creating and organizing command line
// Go applications. cli is designed to be easy to understand and write, the most simple
// cli application can be written as follows:
//   func main() {
//     (&cli.App{}).Run(os.Args)
//   }
//
// Of course this application does not do much, so let's make this an actual application:
//   func main() {
<<<<<<< HEAD
//     app := &cli.App{
//			 Name: "greet",
//			 Usage: "say a greeting",
//			 Action: func(c *cli.Context) error {
//				 println("Greetings")
//			 },
//		 }
=======
//     app := cli.NewApp()
//     app.Name = "greet"
//     app.Usage = "say a greeting"
//     app.Action = func(c *cli.Context) error {
//       println("Greetings")
//       return nil
//     }
>>>>>>> c717f7a2
//
//     app.Run(os.Args)
//   }
package cli

//go:generate python ./generate-flag-types cli -i flag-types.json -o flag_generated.go<|MERGE_RESOLUTION|>--- conflicted
+++ resolved
@@ -7,23 +7,14 @@
 //
 // Of course this application does not do much, so let's make this an actual application:
 //   func main() {
-<<<<<<< HEAD
 //     app := &cli.App{
 //			 Name: "greet",
 //			 Usage: "say a greeting",
 //			 Action: func(c *cli.Context) error {
 //				 println("Greetings")
+//         return nil
 //			 },
 //		 }
-=======
-//     app := cli.NewApp()
-//     app.Name = "greet"
-//     app.Usage = "say a greeting"
-//     app.Action = func(c *cli.Context) error {
-//       println("Greetings")
-//       return nil
-//     }
->>>>>>> c717f7a2
 //
 //     app.Run(os.Args)
 //   }
